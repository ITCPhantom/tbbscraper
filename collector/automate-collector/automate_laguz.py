#! /usr/bin/python3

import shutil
import sys
import traceback
import os
import logging
import time
import datetime
from subprocess import check_call


def runCollector(location, url, dbname, results_dir, ssh_dest, log_dest,
        log_level, emailId, quiet) :

    LOG_FILE = log_dest + ".log"
    logging.basicConfig(filename=LOG_FILE, level = log_level)

    startTime = time.time()
    try:
        cmd = [os.path.dirname(__file__)+"/../url-source", "capture",
            location, url, results_dir]
        if (quiet):
            cmd += ["-q"]
<<<<<<< HEAD
        logging.info (str(datetime.datetime.now()))
        logging.info ("Running collector")
=======
	logging.info (str(datetime.datetime.now()))
	logging.info ("Running collector")
>>>>>>> a897b79e
        check_call (cmd)
        logging.debug ("Capture results done")

        # Rsync it back to kenaz
        rsyncCmd = ["rsync", "-r", results_dir,
                ssh_dest  + ":" + results_dir]
        check_call (rsyncCmd)
        logging.debug ("Rysc Done")

    except Exception:
        logging.exception ('Exception running capture')


    # SSH to kenaz. Retry at most 3 times. Email if it fails 3 times
    tries = 0;
    while (tries < 3):
        try:
            runKenaz = ["ssh", ssh_dest, "nohup", "python",
                     "tbbscraper/collector/automate-collector/runImportBatch.py",
                    dbname, results_dir, log_dest, logging.getLevelName(log_level), "&"]
            check_call (runKenaz)
            break
        except Exception as e:
            logging.exception ('Failed to SSH to kenaz')
            logging.debug ("SSH failed. Trying again in 5 mins...")
            time.sleep (300)
            tries+=1
            if (tries == 3):
                check_call (('/usr/sbin/sendmail ' + emailId + ' < ' +
                    os.path.dirname(__file__) +'/toEmail.txt'),shell = True)

    try:
        # Delete files
        shutil.rmtree (results_dir);
    except Exception:
        logging.exception ('Exception on remove tree')

    logging.info ("Time to completion: %s\n" % (time.time() - startTime))

def get_log_level (level):
    return {
            "CRITICAL" : logging.CRITICAL,
            "ERROR"    : logging.ERROR,
            "WARNING"  : logging.WARNING,
            "INFO"     : logging.INFO,
            "DEBUG"    : logging.DEBUG,
            }[level]


def main ():
    if (len(sys.argv) < 9):
        # log levels CRITICAL, ERROR, WARNING, INFO, DEBUG
        print ("usage: python automate_laguz.py <location_file> <url_file> <dbname>" +
        "<results_dir> <ssh_dest> <log_dest> <log_level> <email>")
        return
    quiet = ((len(sys.argv) == 10) and (sys.argv[9] == "-q"))

    location_file = sys.argv[1]
    url_file = sys.argv[2]
    dbname = sys.argv[3]
    results_dir = sys.argv[4]
    ssh_dest = sys.argv[5]
    log_dest = sys.argv[6]
    log_level = get_log_level(sys.argv[7].upper())
    emailId = sys.argv[8]

    runCollector (location_file, url_file, dbname, results_dir, ssh_dest,
            log_dest, log_level, emailId, quiet)

main()<|MERGE_RESOLUTION|>--- conflicted
+++ resolved
@@ -22,13 +22,8 @@
             location, url, results_dir]
         if (quiet):
             cmd += ["-q"]
-<<<<<<< HEAD
         logging.info (str(datetime.datetime.now()))
         logging.info ("Running collector")
-=======
-	logging.info (str(datetime.datetime.now()))
-	logging.info ("Running collector")
->>>>>>> a897b79e
         check_call (cmd)
         logging.debug ("Capture results done")
 
